<<<<<<< HEAD
import sys
=======
>>>>>>> e5207ebd
import time
import datetime
from decimal import Decimal
from dataclasses import dataclass
from typing import Dict, List, Tuple
<<<<<<< HEAD
from types import SimpleNamespace  
=======

>>>>>>> e5207ebd
from config import LOG_PATH, SYMBOLS, POLL_INTERVAL, RISK_FRAC, DIP_THRESHOLD, MIN_ORDER_USD
from logger_setup import setup_logger
from exchange_client import fetch_price, account_cash, exchange, lot_step
from ledger import append_new_trades, initialize_positions
from strategy import TradeAction, generate_actions
from indicators import ema
<<<<<<< HEAD

last_price: Dict[str, Decimal] = {}
ACTIVE_SYMBOLS: list[str] = []

# ──────────────────────────────────────────────────────────────────────────
# LOGGER SETUP
logger = setup_logger(log_path=LOG_PATH)
logger.info("🟢 Kraken bot starting…")

# ──────────────────────────────────────────────────────────────────────────
# DATA CLASSES
@dataclass
class PortfolioMetrics:
    cash: Decimal
    equity: Decimal
    cost_basis: Decimal
    unreal: Decimal
    ticket: Decimal
    open_n: int
    wallet_qty: Dict[str, Decimal]

# ──────────────────────────────────────────────────────────────────────────
# INITIALIZE PEAK CACHE
def initialize_peak_cache(positions: Dict[str, dict]) -> Dict[str, Decimal]:
    cache: Dict[str, Decimal] = {}
    for sym, pos in positions.items():
        if not pos:
            continue
        entry_price = pos.get("entry") or pos.get("avg_price") or pos.get("blended_price")
        if entry_price is None:
            logger.warning("Skipping peak_cache for %s: no entry price in %r", sym, pos)
            continue
        cache[sym] = entry_price
    return cache

# ──────────────────────────────────────────────────────────────────────────
# SNAPSHOT METRICS
def snapshot_metrics(positions: Dict[str, dict]) -> Tuple[Dict[str, Decimal], PortfolioMetrics]:
    start = time.time()
    """
    Return (price_snapshot, metrics)

    * price_snapshot includes **only** symbols that returned a real price.
    * We compute wallet balances and metrics over that same key set, so we
      never index a missing key.
    """
    price_snapshot: dict[str, Decimal] = {
        sym: p
        for sym in ACTIVE_SYMBOLS
        if (p := fetch_price(sym)) is not None
    }

    # no prices ⇒ no metrics
    if not price_snapshot:
        return price_snapshot, {}

    # ---- wallet quantities (only for symbols we know prices for) ---------
    bal = exchange.fetch_balance()
    cash = Decimal(str(account_cash()))
    wallet_qty: dict[str, Decimal] = {}
    for sym in price_snapshot:
        base = sym.split("/")[0]
        wallet_qty[sym] = Decimal(str(bal.get(base, {}).get("total", 0)))

    # ---- aggregate metrics ----------------------------------------------
    portfolio_value = sum(wallet_qty[s] * price_snapshot[s] for s in price_snapshot)
    cost_basis = sum(pos["amount"] * pos.get("avg_price", Decimal(0)) for pos in positions.values() if pos)
    equity = cash + portfolio_value

    unreal = sum(
        pos["amount"] * (price - pos["avg_price"])
        for sym, pos in positions.items()
        if pos                                         # skip None (no position)
            and sym in ACTIVE_SYMBOLS                   # we know this market
            and (price := fetch_price(sym)) is not None # price available
    )

    ticket = max(RISK_FRAC * equity, Decimal(str(MIN_ORDER_USD)))
    open_n = sum(1 for p in positions.values() if p)
    elapsed = time.time() - start
    logger.debug("snapshot_metrics took %.3f s", elapsed)

    metrics = PortfolioMetrics(
        cash=cash,
        equity=equity,
        cost_basis=cost_basis,
        unreal=unreal,
        ticket=ticket,
        open_n=open_n,
        wallet_qty=wallet_qty,
    )
    return price_snapshot, metrics

# ──────────────────────────────────────────────────────────────────────────
# LOGGING FUNCTIONS
def log_heartbeat(m: PortfolioMetrics):
    logger.info(
        "♥ %s UTC | Cash $%.2f | Equity $%.2f | Open %d | "
        "Ticket $%.2f | UnrealPnL $%.2f",
        m.now, m.cash, m.equity, m.open_n, m.ticket, m.unreal
    )


def log_dip_details(price_snapshot: Dict[str, Decimal]):
    start = time.time()
    for sym in SYMBOLS:
        ref_price = ema(sym)
        if ref_price > 0:
            ratio = price_snapshot[sym] / ref_price
        else:
            ratio = Decimal('NaN')
        logger.info(
            "DIPLOG | %-6s current=%.2f | ref=%.2f | ratio=%.4f",
            sym, price_snapshot[sym], ref_price, ratio
        )
    elapsed = time.time() - start
    logger.debug("log_dip_details took %.3f s", elapsed)

def log_action_summary(
    actions: List[TradeAction],
    filter_reasons: Dict[str, List[str]],
    gen_reasons: Dict[str, List[str]]
):
    # build a map from symbol → human-readable “outcome”
    summary: Dict[str, str] = {}
    # first, mark every symbol “filtered” or “no-signal” by default
    for sym in SYMBOLS:
        if sym in filter_reasons:
            summary[sym] = f"FILTERED ({','.join(filter_reasons[sym])})"
        else:
            # if it was tradeable but generate_actions returned nothing
            summary[sym] = (
                f"NO-SIGNAL ({','.join(gen_reasons.get(sym, ['?']))})"
                if sym in gen_reasons
                else "—"
            )

    # now overwrite with any actions you actually placed
    for act in actions:
        summary[act.symbol] = f"{act.side.upper()} {float(act.qty)} @ {act.price}"

    # log it as one tidy line (or break it out however you like)
    rows = [f"{sym}: {summary[sym]}" for sym in SYMBOLS]
    logger.info("SUMMARY BY SYMBOL | %s", " | ".join(rows))


# ──────────────────────────────────────────────────────────────────────────
# FILTER TRADEABLE SYMBOLS
def find_tradeable(
    price_snapshot: Dict[str, Decimal],
    cash: Decimal
) -> Tuple[List[str], Dict[str, List[str]]]:
    tradeable: List[str] = []
    skipped_reasons: Dict[str, List[str]] = {}
    threshold = Decimal(str(DIP_THRESHOLD))

    for sym in SYMBOLS:
        price = price_snapshot[sym]
        ref = ema(sym)
        mkt = exchange.markets[sym]
        minlot = Decimal(str(lot_step(sym)))
        req = minlot * price

        reasons: List[str] = []
        if not mkt.get("active", False) or price == 0:
            reasons.append("inactive")
        if cash < req:
            reasons.append("cash<min")
        if ref <= 0:
            reasons.append("no-ref")
        else:
            ratio = price / ref
            if ratio > threshold:
                reasons.append("no-dip")

        if reasons:
            skipped_reasons[sym] = reasons
            status, note = "❌", f" ({', '.join(reasons)})"
        else:
            tradeable.append(sym)
            status, note = "✅", ""

        logger.info(
            "FILTER | %-6s | $%.4f | minlot=%.4f (~$%.2f) %s%s",
            sym, price, minlot, req, status, note
        )

=======

# ──────────────────────────────────────────────────────────────────────────
# LOGGER SETUP
logger = setup_logger(log_path=LOG_PATH)
logger.info("🟢 Kraken bot starting…")

# ──────────────────────────────────────────────────────────────────────────
# DATA CLASSES
@dataclass
class PortfolioMetrics:
    cash: Decimal
    equity: Decimal
    cost_basis: Decimal
    unreal: Decimal
    ticket: Decimal
    open_n: int
    wallet_qty: Dict[str, Decimal]

# ──────────────────────────────────────────────────────────────────────────
# INITIALIZE PEAK CACHE
def initialize_peak_cache(positions: Dict[str, dict]) -> Dict[str, Decimal]:
    cache: Dict[str, Decimal] = {}
    for sym, pos in positions.items():
        if not pos:
            continue
        entry_price = pos.get("entry") or pos.get("avg_price") or pos.get("blended_price")
        if entry_price is None:
            logger.warning("Skipping peak_cache for %s: no entry price in %r", sym, pos)
            continue
        cache[sym] = entry_price
    return cache

# ──────────────────────────────────────────────────────────────────────────
# SNAPSHOT METRICS
def snapshot_metrics(positions: Dict[str, dict]) -> Tuple[Dict[str, Decimal], PortfolioMetrics]:
    start = time.time()
    # price snapshot
    price_snapshot = {sym: Decimal(fetch_price(sym)) for sym in SYMBOLS}
    # balances
    bal = exchange.fetch_balance()
    cash = Decimal(str(account_cash()))
    # wallet quantities
    wallet_qty = {
        sym: Decimal(str(bal.get(sym.split("/")[0], {}).get("total", 0)))
        for sym in SYMBOLS
    }
    # cost basis and portfolio value
    cost_basis = sum(pos["amount"] * pos.get("avg_price", Decimal(0)) for pos in positions.values() if pos)
    portfolio_value = sum(wallet_qty[sym] * price_snapshot[sym] for sym in SYMBOLS)
    equity = cash + portfolio_value
    unreal = equity - (cash + cost_basis)
    ticket = max(RISK_FRAC * equity, Decimal(str(MIN_ORDER_USD)))
    open_n = sum(1 for p in positions.values() if p)
    elapsed = time.time() - start
    logger.debug("snapshot_metrics took %.3f s", elapsed)

    metrics = PortfolioMetrics(
        cash=cash,
        equity=equity,
        cost_basis=cost_basis,
        unreal=unreal,
        ticket=ticket,
        open_n=open_n,
        wallet_qty=wallet_qty,
    )
    return price_snapshot, metrics

# ──────────────────────────────────────────────────────────────────────────
# LOGGING FUNCTIONS
def log_heartbeat(metrics: PortfolioMetrics):
    now = datetime.datetime.utcnow().strftime("%Y-%m-%d %H:%M:%S")
    logger.info(
        "HEARTBEAT | %s UTC | Cash $%.2f | Equity $%.2f | Open %d | Ticket $%.2f | UnrealPnL $%.2f",
        now, metrics.cash, metrics.equity, metrics.open_n, metrics.ticket, metrics.unreal
    )

def log_dip_details(price_snapshot: Dict[str, Decimal]):
    start = time.time()
    for sym in SYMBOLS:
        ref_price = ema(sym)
        if ref_price > 0:
            ratio = price_snapshot[sym] / ref_price
        else:
            ratio = Decimal('NaN')
        logger.info(
            "DIPLOG | %-6s current=%.2f | ref=%.2f | ratio=%.4f",
            sym, price_snapshot[sym], ref_price, ratio
        )
    elapsed = time.time() - start
    logger.debug("log_dip_details took %.3f s", elapsed)

def log_action_summary(
    actions: List[TradeAction],
    filter_reasons: Dict[str, List[str]],
    gen_reasons: Dict[str, List[str]]
):
    # build a map from symbol → human-readable “outcome”
    summary: Dict[str, str] = {}
    # first, mark every symbol “filtered” or “no-signal” by default
    for sym in SYMBOLS:
        if sym in filter_reasons:
            summary[sym] = f"FILTERED ({','.join(filter_reasons[sym])})"
        else:
            # if it was tradeable but generate_actions returned nothing
            summary[sym] = (
                f"NO-SIGNAL ({','.join(gen_reasons.get(sym, ['?']))})"
                if sym in gen_reasons
                else "—"
            )

    # now overwrite with any actions you actually placed
    for act in actions:
        summary[act.symbol] = f"{act.side.upper()} {float(act.qty)} @ {act.price}"

    # log it as one tidy line (or break it out however you like)
    rows = [f"{sym}: {summary[sym]}" for sym in SYMBOLS]
    logger.info("SUMMARY BY SYMBOL | %s", " | ".join(rows))


# ──────────────────────────────────────────────────────────────────────────
# FILTER TRADEABLE SYMBOLS
def find_tradeable(
    price_snapshot: Dict[str, Decimal],
    cash: Decimal
) -> Tuple[List[str], Dict[str, List[str]]]:
    tradeable: List[str] = []
    skipped_reasons: Dict[str, List[str]] = {}
    threshold = Decimal(str(DIP_THRESHOLD))

    for sym in SYMBOLS:
        price = price_snapshot[sym]
        ref = ema(sym)
        mkt = exchange.markets[sym]
        minlot = Decimal(str(lot_step(sym)))
        req = minlot * price

        reasons: List[str] = []
        if not mkt.get("active", False) or price == 0:
            reasons.append("inactive")
        if cash < req:
            reasons.append("cash<min")
        if ref <= 0:
            reasons.append("no-ref")
        else:
            ratio = price / ref
            if ratio > threshold:
                reasons.append("no-dip")

        if reasons:
            skipped_reasons[sym] = reasons
            status, note = "❌", f" ({', '.join(reasons)})"
        else:
            tradeable.append(sym)
            status, note = "✅", ""

        logger.info(
            "FILTER | %-6s | $%.4f | minlot=%.4f (~$%.2f) %s%s",
            sym, price, minlot, req, status, note
        )

>>>>>>> e5207ebd
    logger.info("TRADEABLE | %d symbols: %s", len(tradeable), tradeable)
    return tradeable, skipped_reasons


# ──────────────────────────────────────────────────────────────────────────
# GENERATE ALL TRADE ACTIONS
def generate_all_actions(
    tradeable: List[str],
    positions: Dict[str, dict],
    last_price: Dict[str, Decimal],
    metrics: PortfolioMetrics,
    peak_cache: Dict[str, Decimal]
) -> Tuple[List[TradeAction], Dict[str, List[str]]]:
    actions: List[TradeAction] = []
    gen_skipped: Dict[str, List[str]] = {}

    for sym in tradeable:
        acts, reasons = generate_actions(
            sym=sym,
            positions=positions,
            last_price=last_price,
            open_n=metrics.open_n,
            cash=metrics.cash,
            equity=metrics.equity,
            peak_cache=peak_cache,
        )

        if acts:
            actions.extend(acts)
        else:
            # carry forward the actual rule-names
            gen_skipped[sym] = reasons or ["unknown"]

    return actions, gen_skipped

# ──────────────────────────────────────────────────────────────────────────
# EXECUTE TRADE ACTIONS
def execute_actions(actions: List[TradeAction]):
    for act in actions:
        try:
            order = exchange.create_order(
                symbol=act.symbol,
                type="market",
                side=act.side,
                amount=float(act.qty)
            )
            order_id = order.get("id")
            status = order.get("status")
            logger.info(
                "ORDER | %s %s @ %.4f × %.4f → id=%s status=%s",
                act.side.upper(), act.symbol, act.price, act.qty, order_id, status
            )
        except Exception as e:
            logger.exception("Order failed for %s %s: %r", act.side, act.symbol, e)

# ──────────────────────────────────────────────────────────────────────────
# HOUSEKEEPING: RECORD AND UPDATE POSITIONS
def housekeeping(
    actions: List[TradeAction],
    last_trade_id: int,
    positions: Dict[str, dict],
    peak_cache: Dict[str, Decimal]
) -> int:
    new_trade_id = append_new_trades(last_trade_id)
    for act in actions:
        if act.side == "buy":
            positions[act.symbol] = {
                "amount": act.qty,
                "entry": act.price,
                "sl": act.sl,
                "tp": act.tp,
            }
            peak_cache[act.symbol] = act.price
        elif act.side == "sell":
            positions.pop(act.symbol, None)
            peak_cache.pop(act.symbol, None)
    return new_trade_id

# ──────────────────────────────────────────────────────────────────────────
# MAIN LOOP

def main_loop():
    positions = initialize_positions()
    peak_cache = initialize_peak_cache(positions)
<<<<<<< HEAD
    last_price: Dict[str, Decimal] = {}
    ACTIVE_SYMBOLS: list[str] = []
    last_trade_id = append_new_trades(None)

    for sym in SYMBOLS:
        price = fetch_price(sym)
        if price is None:
            logger.debug("%s skipped – no ticker", sym)
            continue
        last_price[sym] = price
        ACTIVE_SYMBOLS.append(sym)

    if not ACTIVE_SYMBOLS:
        logger.critical("No tradeable symbols left – aborting.")
        sys.exit(1)

=======
    last_price = {s: Decimal(str(fetch_price(s))) for s in SYMBOLS}
    last_trade_id = append_new_trades(None)

>>>>>>> e5207ebd
    logger.info("▶ bot online – risk %.2f%%/trade", RISK_FRAC * 100)

    while True:
        loop_start = time.time()
        try:
            # 1) Metrics snapshot
<<<<<<< HEAD
            cash   = account_cash()
            bal    = exchange.fetch_balance()
            equity = cash + sum(
                Decimal(str(bal.get(sym.split("/")[0], {}).get("total", 0))) *
                (fetch_price(sym) or Decimal("0"))
                for sym in ACTIVE_SYMBOLS
            )
            open_n = sum(1 for p in positions.values() if p)
            ticket = min(RISK_FRAC * equity, cash)
            unreal = sum(
                pos["amount"] * (price - pos["avg_price"])
                for sym, pos in positions.items()
                if pos                                         # skip None (no position)
                    and sym in ACTIVE_SYMBOLS                   # we know this market
                    and (price := fetch_price(sym)) is not None # price available
            )
            metrics = SimpleNamespace(
                now=datetime.datetime.utcnow().strftime("%Y-%m-%d %H:%M:%S"),
                cash=cash,
                equity=equity,
                open_n=open_n,
                ticket=ticket,
                unreal=unreal,
            )


            price_snapshot, snap_metrics = snapshot_metrics(positions)
            #snap = SimpleNamespace(**snap_dict)
=======
            price_snapshot, metrics = snapshot_metrics(positions)
>>>>>>> e5207ebd
            # 2) Heartbeat + dip details
            log_heartbeat(metrics)
            log_dip_details(price_snapshot)
            logger.debug("Last prices: %s", last_price)

            # 3) Filter 
            tradeable, filter_reasons = find_tradeable(price_snapshot, metrics.cash)

            # 4) Generate
            actions, gen_reasons = generate_all_actions(
                tradeable, positions, last_price, metrics, peak_cache
                )
<<<<<<< HEAD
            
=======
>>>>>>> e5207ebd
            logger.info("RAW ACTION COUNT | %d", len(actions))
            log_action_summary(actions, filter_reasons, gen_reasons)

            # 5) Execute
            execute_actions(actions)

            # 6) Record and update
            last_trade_id = housekeeping(actions, last_trade_id, positions, peak_cache)

            # 7) Prepare for next cycle
            last_price = price_snapshot.copy()
            elapsed = time.time() - loop_start
            logger.info("Cycle complete in %.2f s; sleeping %d s", elapsed, POLL_INTERVAL)
            time.sleep(POLL_INTERVAL)

        except KeyboardInterrupt:
            logger.warning("⏹ stopped – open positions: %s", {s: p for s, p in positions.items() if p})
            break
        except Exception:
            logger.exception("Unhandled error in main loop")
            time.sleep(POLL_INTERVAL)


if __name__ == "__main__":
    main_loop()<|MERGE_RESOLUTION|>--- conflicted
+++ resolved
@@ -1,24 +1,16 @@
-<<<<<<< HEAD
 import sys
-=======
->>>>>>> e5207ebd
 import time
 import datetime
 from decimal import Decimal
 from dataclasses import dataclass
 from typing import Dict, List, Tuple
-<<<<<<< HEAD
 from types import SimpleNamespace  
-=======
-
->>>>>>> e5207ebd
 from config import LOG_PATH, SYMBOLS, POLL_INTERVAL, RISK_FRAC, DIP_THRESHOLD, MIN_ORDER_USD
 from logger_setup import setup_logger
 from exchange_client import fetch_price, account_cash, exchange, lot_step
 from ledger import append_new_trades, initialize_positions
 from strategy import TradeAction, generate_actions
 from indicators import ema
-<<<<<<< HEAD
 
 last_price: Dict[str, Decimal] = {}
 ACTIVE_SYMBOLS: list[str] = []
@@ -121,6 +113,16 @@
         m.now, m.cash, m.equity, m.open_n, m.ticket, m.unreal
     )
 
+    metrics = PortfolioMetrics(
+        cash=cash,
+        equity=equity,
+        cost_basis=cost_basis,
+        unreal=unreal,
+        ticket=ticket,
+        open_n=open_n,
+        wallet_qty=wallet_qty,
+    )
+    return price_snapshot, metrics
 
 def log_dip_details(price_snapshot: Dict[str, Decimal]):
     start = time.time()
@@ -206,168 +208,6 @@
             sym, price, minlot, req, status, note
         )
 
-=======
-
-# ──────────────────────────────────────────────────────────────────────────
-# LOGGER SETUP
-logger = setup_logger(log_path=LOG_PATH)
-logger.info("🟢 Kraken bot starting…")
-
-# ──────────────────────────────────────────────────────────────────────────
-# DATA CLASSES
-@dataclass
-class PortfolioMetrics:
-    cash: Decimal
-    equity: Decimal
-    cost_basis: Decimal
-    unreal: Decimal
-    ticket: Decimal
-    open_n: int
-    wallet_qty: Dict[str, Decimal]
-
-# ──────────────────────────────────────────────────────────────────────────
-# INITIALIZE PEAK CACHE
-def initialize_peak_cache(positions: Dict[str, dict]) -> Dict[str, Decimal]:
-    cache: Dict[str, Decimal] = {}
-    for sym, pos in positions.items():
-        if not pos:
-            continue
-        entry_price = pos.get("entry") or pos.get("avg_price") or pos.get("blended_price")
-        if entry_price is None:
-            logger.warning("Skipping peak_cache for %s: no entry price in %r", sym, pos)
-            continue
-        cache[sym] = entry_price
-    return cache
-
-# ──────────────────────────────────────────────────────────────────────────
-# SNAPSHOT METRICS
-def snapshot_metrics(positions: Dict[str, dict]) -> Tuple[Dict[str, Decimal], PortfolioMetrics]:
-    start = time.time()
-    # price snapshot
-    price_snapshot = {sym: Decimal(fetch_price(sym)) for sym in SYMBOLS}
-    # balances
-    bal = exchange.fetch_balance()
-    cash = Decimal(str(account_cash()))
-    # wallet quantities
-    wallet_qty = {
-        sym: Decimal(str(bal.get(sym.split("/")[0], {}).get("total", 0)))
-        for sym in SYMBOLS
-    }
-    # cost basis and portfolio value
-    cost_basis = sum(pos["amount"] * pos.get("avg_price", Decimal(0)) for pos in positions.values() if pos)
-    portfolio_value = sum(wallet_qty[sym] * price_snapshot[sym] for sym in SYMBOLS)
-    equity = cash + portfolio_value
-    unreal = equity - (cash + cost_basis)
-    ticket = max(RISK_FRAC * equity, Decimal(str(MIN_ORDER_USD)))
-    open_n = sum(1 for p in positions.values() if p)
-    elapsed = time.time() - start
-    logger.debug("snapshot_metrics took %.3f s", elapsed)
-
-    metrics = PortfolioMetrics(
-        cash=cash,
-        equity=equity,
-        cost_basis=cost_basis,
-        unreal=unreal,
-        ticket=ticket,
-        open_n=open_n,
-        wallet_qty=wallet_qty,
-    )
-    return price_snapshot, metrics
-
-# ──────────────────────────────────────────────────────────────────────────
-# LOGGING FUNCTIONS
-def log_heartbeat(metrics: PortfolioMetrics):
-    now = datetime.datetime.utcnow().strftime("%Y-%m-%d %H:%M:%S")
-    logger.info(
-        "HEARTBEAT | %s UTC | Cash $%.2f | Equity $%.2f | Open %d | Ticket $%.2f | UnrealPnL $%.2f",
-        now, metrics.cash, metrics.equity, metrics.open_n, metrics.ticket, metrics.unreal
-    )
-
-def log_dip_details(price_snapshot: Dict[str, Decimal]):
-    start = time.time()
-    for sym in SYMBOLS:
-        ref_price = ema(sym)
-        if ref_price > 0:
-            ratio = price_snapshot[sym] / ref_price
-        else:
-            ratio = Decimal('NaN')
-        logger.info(
-            "DIPLOG | %-6s current=%.2f | ref=%.2f | ratio=%.4f",
-            sym, price_snapshot[sym], ref_price, ratio
-        )
-    elapsed = time.time() - start
-    logger.debug("log_dip_details took %.3f s", elapsed)
-
-def log_action_summary(
-    actions: List[TradeAction],
-    filter_reasons: Dict[str, List[str]],
-    gen_reasons: Dict[str, List[str]]
-):
-    # build a map from symbol → human-readable “outcome”
-    summary: Dict[str, str] = {}
-    # first, mark every symbol “filtered” or “no-signal” by default
-    for sym in SYMBOLS:
-        if sym in filter_reasons:
-            summary[sym] = f"FILTERED ({','.join(filter_reasons[sym])})"
-        else:
-            # if it was tradeable but generate_actions returned nothing
-            summary[sym] = (
-                f"NO-SIGNAL ({','.join(gen_reasons.get(sym, ['?']))})"
-                if sym in gen_reasons
-                else "—"
-            )
-
-    # now overwrite with any actions you actually placed
-    for act in actions:
-        summary[act.symbol] = f"{act.side.upper()} {float(act.qty)} @ {act.price}"
-
-    # log it as one tidy line (or break it out however you like)
-    rows = [f"{sym}: {summary[sym]}" for sym in SYMBOLS]
-    logger.info("SUMMARY BY SYMBOL | %s", " | ".join(rows))
-
-
-# ──────────────────────────────────────────────────────────────────────────
-# FILTER TRADEABLE SYMBOLS
-def find_tradeable(
-    price_snapshot: Dict[str, Decimal],
-    cash: Decimal
-) -> Tuple[List[str], Dict[str, List[str]]]:
-    tradeable: List[str] = []
-    skipped_reasons: Dict[str, List[str]] = {}
-    threshold = Decimal(str(DIP_THRESHOLD))
-
-    for sym in SYMBOLS:
-        price = price_snapshot[sym]
-        ref = ema(sym)
-        mkt = exchange.markets[sym]
-        minlot = Decimal(str(lot_step(sym)))
-        req = minlot * price
-
-        reasons: List[str] = []
-        if not mkt.get("active", False) or price == 0:
-            reasons.append("inactive")
-        if cash < req:
-            reasons.append("cash<min")
-        if ref <= 0:
-            reasons.append("no-ref")
-        else:
-            ratio = price / ref
-            if ratio > threshold:
-                reasons.append("no-dip")
-
-        if reasons:
-            skipped_reasons[sym] = reasons
-            status, note = "❌", f" ({', '.join(reasons)})"
-        else:
-            tradeable.append(sym)
-            status, note = "✅", ""
-
-        logger.info(
-            "FILTER | %-6s | $%.4f | minlot=%.4f (~$%.2f) %s%s",
-            sym, price, minlot, req, status, note
-        )
-
->>>>>>> e5207ebd
     logger.info("TRADEABLE | %d symbols: %s", len(tradeable), tradeable)
     return tradeable, skipped_reasons
 
@@ -452,7 +292,6 @@
 def main_loop():
     positions = initialize_positions()
     peak_cache = initialize_peak_cache(positions)
-<<<<<<< HEAD
     last_price: Dict[str, Decimal] = {}
     ACTIVE_SYMBOLS: list[str] = []
     last_trade_id = append_new_trades(None)
@@ -469,18 +308,12 @@
         logger.critical("No tradeable symbols left – aborting.")
         sys.exit(1)
 
-=======
-    last_price = {s: Decimal(str(fetch_price(s))) for s in SYMBOLS}
-    last_trade_id = append_new_trades(None)
-
->>>>>>> e5207ebd
     logger.info("▶ bot online – risk %.2f%%/trade", RISK_FRAC * 100)
 
     while True:
         loop_start = time.time()
         try:
             # 1) Metrics snapshot
-<<<<<<< HEAD
             cash   = account_cash()
             bal    = exchange.fetch_balance()
             equity = cash + sum(
@@ -509,9 +342,6 @@
 
             price_snapshot, snap_metrics = snapshot_metrics(positions)
             #snap = SimpleNamespace(**snap_dict)
-=======
-            price_snapshot, metrics = snapshot_metrics(positions)
->>>>>>> e5207ebd
             # 2) Heartbeat + dip details
             log_heartbeat(metrics)
             log_dip_details(price_snapshot)
@@ -524,10 +354,7 @@
             actions, gen_reasons = generate_all_actions(
                 tradeable, positions, last_price, metrics, peak_cache
                 )
-<<<<<<< HEAD
             
-=======
->>>>>>> e5207ebd
             logger.info("RAW ACTION COUNT | %d", len(actions))
             log_action_summary(actions, filter_reasons, gen_reasons)
 
